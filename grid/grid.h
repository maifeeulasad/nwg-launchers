/* GTK-based application grid
 * Copyright (c) 2020 Piotr Miller
 * e-mail: nwg.piotr@gmail.com
 * Website: http://nwg.pl
 * Project: https://github.com/nwg-piotr/nwg-launchers
 * License: GPL3
 * */

#include <sys/stat.h>
#include <sys/types.h>
#include <sys/file.h>
#include <fcntl.h>

#include <iostream>
#include <fstream>
#include <filesystem>

#include <gtkmm.h>
#include <glibmm/ustring.h>

#include <nlohmann/json.hpp>

#include "nwgconfig.h"
#include "nwg_classes.h"

namespace fs = std::filesystem;
namespace ns = nlohmann;

extern bool pins;
extern double opacity;
extern std::string wm;

extern int num_col;

extern std::string pinned_file;
extern std::vector<std::string> pinned;
extern ns::json cache;
extern std::string cache_file;

class GridBox : public AppBox {
public:
    enum FavTag: bool {
        Common = 0,
        Favorite = 1,
    };
    enum PinTag: bool {
        Unpinned = 0,
        Pinned = 1,
    };

    /* name, exec, comment, favorite, pinned */
    GridBox(Glib::ustring, Glib::ustring, Glib::ustring, FavTag, PinTag);
    bool on_button_press_event(GdkEventButton*) override;
    bool on_focus_in_event(GdkEventFocus*) override;
    void on_enter() override;
    void on_activate() override;


    FavTag favorite;
    PinTag pinned;
};

class MainWindow : public CommonWindow {
    public:
        MainWindow(size_t, size_t);

        Gtk::SearchEntry searchbox;              // Search apps
        Gtk::Label description;                  // To display .desktop entry Comment field at the bottom
        Gtk::Grid apps_grid;                     // All application buttons grid
        Gtk::Grid favs_grid;                     // Favourites grid above
        Gtk::Grid pinned_grid;                   // Pinned entries grid above
        Gtk::Separator separator;                // between favs and all apps
        Gtk::Separator separator1;               // below pinned
        Gtk::VBox outer_vbox;
        Gtk::VBox inner_vbox;
        Gtk::HBox hbox_header;
        Gtk::HBox pinned_hbox;
        Gtk::HBox favs_hbox;
        Gtk::HBox apps_hbox;
        Gtk::ScrolledWindow scrolled_window;

        template<typename ... Args>
        GridBox& emplace_box(Args&& ... args);   // emplace box

        void build_grids();
        void toggle_pinned(GridBox& box);
        void set_description(const Glib::ustring&);
    protected:
        //Override default signal handler:
<<<<<<< HEAD
        bool on_key_press_event(GdkEventKey*) override;
        bool on_delete_event(GdkEventAny*) override;
    private:
        std::list<GridBox> all_boxes {};         // stores all applications buttons
        std::vector<GridBox*> apps_boxes {};     // boxes attached to apps_grid
        std::vector<GridBox*> filtered_boxes {}; // filtered boxes from
        std::vector<GridBox*> fav_boxes {};      // attached to favs_grid
        std::vector<GridBox*> pinned_boxes {};   // attached to pinned_grid
        bool pins_changed = false;

        void focus_first_box();
=======
        bool on_key_press_event(GdkEventKey* event) override;
        bool on_button_press_event(GdkEventButton* event) override;
>>>>>>> 40e9234f
        void filter_view();
};

template<typename ... Args>
GridBox& MainWindow::emplace_box(Args&& ... args) {
    auto& ab = this -> all_boxes.emplace_back(std::forward<Args>(args)...);
    if (ab.pinned) {
        pinned_boxes.push_back(&ab);
    } else if (ab.favorite) {
        fav_boxes.push_back(&ab);
    } else {
        apps_boxes.push_back(&ab);
    }
    return ab;
}

struct CacheEntry {
    std::string exec;
    int clicks;
    CacheEntry(std::string, int);
};

/*
 * Function declarations
 * */
std::string get_cache_path(void);
std::string get_pinned_path(void);
std::vector<std::string> get_app_dirs(void);
std::vector<std::string> list_entries(const std::vector<std::string>&);
DesktopEntry desktop_entry(std::string&&, const std::string&);
ns::json get_cache(const std::string&);
std::vector<std::string> get_pinned(const std::string&);
std::vector<CacheEntry> get_favourites(ns::json&&, int);<|MERGE_RESOLUTION|>--- conflicted
+++ resolved
@@ -87,9 +87,9 @@
         void set_description(const Glib::ustring&);
     protected:
         //Override default signal handler:
-<<<<<<< HEAD
         bool on_key_press_event(GdkEventKey*) override;
         bool on_delete_event(GdkEventAny*) override;
+        bool on_button_press_event(GdkEventButton* event) override;
     private:
         std::list<GridBox> all_boxes {};         // stores all applications buttons
         std::vector<GridBox*> apps_boxes {};     // boxes attached to apps_grid
@@ -99,10 +99,6 @@
         bool pins_changed = false;
 
         void focus_first_box();
-=======
-        bool on_key_press_event(GdkEventKey* event) override;
-        bool on_button_press_event(GdkEventButton* event) override;
->>>>>>> 40e9234f
         void filter_view();
 };
 
