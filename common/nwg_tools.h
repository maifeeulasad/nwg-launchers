/*
 * Tools for nwg-launchers
 * Copyright (c) 2020 Érico Nogueira
 * e-mail: ericonr@disroot.org
 * Copyright (c) 2020 Piotr Miller
 * e-mail: nwg.piotr@gmail.com
 * Website: http://nwg.pl
 * Project: https://github.com/nwg-piotr/nwg-launchers
 * License: GPL3
 * */

#pragma once

#include <iostream>
#include <iomanip>
#include <string>
#include <string_view>
#include <vector>

#include <gtkmm.h>

#include <nlohmann/json.hpp>

#include "nwg_classes.h"

namespace ns = nlohmann;

extern int image_size; // button image size in pixels

std::string get_config_dir(std::string);

std::string detect_wm(void);

<<<<<<< HEAD
std::string get_term(std::string_view);
=======
std::string get_term(std::string);
>>>>>>> f8c357e7

std::string get_locale(void);

std::string read_file_to_string(const std::string&);
void save_string_to_file(const std::string&, const std::string&);
std::vector<std::string> split_string(std::string_view, std::string_view);
std::string_view take_last_by(std::string_view, std::string_view);

ns::json string_to_json(const std::string&);
void save_json(const ns::json&, const std::string&);
void set_background(const std::string_view);

std::string get_output(const std::string&);

Gtk::Image* app_image(const Gtk::IconTheme&, const std::string&, const Glib::RefPtr<Gdk::Pixbuf>&);
Geometry display_geometry(const std::string&, Glib::RefPtr<Gdk::Display>, Glib::RefPtr<Gdk::Window>);

void create_pid_file_or_kill_pid(std::string);

enum class SwayError {
    ConnectFailed,
    EnvNotSet,
    OpenFailed,
    RecvHeaderFailed,
    RecvBodyFailed,
    SendHeaderFailed,
    SendBodyFailed
};

struct SwaySock {
    SwaySock();
    SwaySock(const SwaySock&) = delete;
    ~SwaySock();
    // pass the command to sway via socket
    void run(std::string_view);
    // swaymsg -t get_outputs
    std::string get_outputs();
<<<<<<< HEAD

    int sock_;

=======
    
>>>>>>> f8c357e7
    // see sway-ipc (7)
    enum class Commands: std::uint32_t {
        Run = 0,
        GetOutputs = 3
    };
    static constexpr std::array MAGIC { 'i', '3', '-', 'i', 'p', 'c' };
    static constexpr auto MAGIC_SIZE = MAGIC.size();
    // magic + body length (u32) + type (u32)
    static constexpr auto HEADER_SIZE = MAGIC_SIZE + 2 * sizeof(std::uint32_t);
    
    int                           sock_;
    std::array<char, HEADER_SIZE> header;

    void send_header_(std::uint32_t, Commands);
    void send_body_(std::string_view);
    std::string recv_response_();
};<|MERGE_RESOLUTION|>--- conflicted
+++ resolved
@@ -31,11 +31,7 @@
 
 std::string detect_wm(void);
 
-<<<<<<< HEAD
 std::string get_term(std::string_view);
-=======
-std::string get_term(std::string);
->>>>>>> f8c357e7
 
 std::string get_locale(void);
 
@@ -73,13 +69,7 @@
     void run(std::string_view);
     // swaymsg -t get_outputs
     std::string get_outputs();
-<<<<<<< HEAD
-
-    int sock_;
-
-=======
     
->>>>>>> f8c357e7
     // see sway-ipc (7)
     enum class Commands: std::uint32_t {
         Run = 0,
