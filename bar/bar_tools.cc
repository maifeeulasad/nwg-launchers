/* GTK-based application grid
 * Copyright (c) 2020 Piotr Miller
 * e-mail: nwg.piotr@gmail.com
 * Website: http://nwg.pl
 * Project: https://github.com/nwg-piotr/nwg-launchers
 * License: GPL3
 * */

#include "nwg_tools.h"
#include "bar.h"

/*
 * Constructor is required for std::vector::emplace_back to work
 * It is not needed when compiling with C++20 and greater
 * */
BarEntry::BarEntry(std::string&& name, std::string&& exec, std::string&& icon) : name(std::move(name)), exec(std::move(exec)), icon(std::move(icon)) {}

/*
 * Returns json object out of a template file
 * */
ns::json get_bar_json(const std::string& custom_bar) {
    std::string bar_string = read_file_to_string(custom_bar);

    return string_to_json(bar_string);
}

/*
 * Returns a vector of BarEntry data structs
 * */
std::vector<BarEntry> get_bar_entries(ns::json&& bar_json) {
    // read from json object
    std::vector<BarEntry> entries {};
    for (auto&& json : bar_json) {
        entries.emplace_back(std::move(json.at("name")),
                             std::move(json.at("exec")),
                             std::move(json.at("icon")));
    }
    return entries;
}

<<<<<<< HEAD
=======
/*
 * Returns x, y, width, hight of focused display
 * */
std::vector<int> display_geometry(std::string wm, MainWindow &window) {
    std::vector<int> geo = {0, 0, 0, 0};
    if (wm == "sway") {
        try {
            std::string jsonString = get_output("swaymsg -t get_outputs");
            ns::json jsonObj = string_to_json(jsonString);
            for (ns::json::iterator it = jsonObj.begin(); it != jsonObj.end(); ++it) {
                int index = std::distance(jsonObj.begin(), it);
                if (jsonObj[index].at("focused") == true) {
                    geo[0] = jsonObj[index].at("rect").at("x");
                    geo[1] = jsonObj[index].at("rect").at("y");
                    geo[2] = jsonObj[index].at("rect").at("width");
                    geo[3] = jsonObj[index].at("rect").at("height");
                }
            }
        }
        // For some reason the above fails if a display in multihead setup is (inactive) - turned off with
        // the `output toggle` command. We need a fallback method.
        catch (...) {
            int retry = 0;
            while (geo[2] == 0 || geo[3] == 0) {
                Glib::RefPtr<Gdk::Screen> screen = window.get_screen();
                int display_number = screen -> get_monitor_at_window(screen -> get_active_window());
                Gdk::Rectangle rect;
                screen -> get_monitor_geometry(display_number, rect);
                geo[0] = rect.get_x();
                geo[1] = rect.get_y();
                geo[2] = rect.get_width();
                geo[3] = rect.get_height();
                retry++;
                if (retry > 100) {
                    std::cerr << "\nERROR: Failed checking display geometry\n\n";
                    break;
                }
            }
        }
    } else {
        // it's going to fail until the window is actually open, which takes some time
        int retry = 0;
        while (geo[2] == 0 || geo[3] == 0) {
            Glib::RefPtr<Gdk::Screen> screen = window.get_screen();
            int display_number = screen -> get_monitor_at_window(screen -> get_active_window());
            Gdk::Rectangle rect;
            screen -> get_monitor_geometry(display_number, rect);
            geo[0] = rect.get_x();
            geo[1] = rect.get_y();
            geo[2] = rect.get_width();
            geo[3] = rect.get_height();
            retry++;
            if (retry > 100) {
                std::cerr << "\nERROR: Failed checking display geometry\n\n";
                break;
            }
        }
    }
    return geo;
}

/*
 * Returns Gtk::Image out of the icon name of file path
 * */
Gtk::Image* app_image(std::string icon) {
    Glib::RefPtr<Gtk::IconTheme> icon_theme;
    Glib::RefPtr<Gdk::Pixbuf> pixbuf;

    icon_theme = Gtk::IconTheme::get_default();

    if (icon.find_first_of("/") != 0) {
        try {
            pixbuf = icon_theme->load_icon(icon, image_size, Gtk::ICON_LOOKUP_FORCE_SIZE);
        } catch (...) {
            pixbuf = Gdk::Pixbuf::create_from_file(DATA_DIR_STR "/nwgbar/icon-missing.svg", image_size, image_size, true);
        }
    } else {
        try {
            pixbuf = Gdk::Pixbuf::create_from_file(icon, image_size, image_size, true);
        } catch (...) {
            pixbuf = Gdk::Pixbuf::create_from_file(DATA_DIR_STR "/nwgbar/icon-missing.svg", image_size, image_size, true);
        }
    }
    auto image = Gtk::manage(new Gtk::Image(pixbuf));

    return image;
}
>>>>>>> d8890690

void on_button_clicked(std::string cmd) {
    cmd = cmd + " &";
    const char *command = cmd.c_str();
    std::system(command);

    Gtk::Main::quit();
}<|MERGE_RESOLUTION|>--- conflicted
+++ resolved
@@ -38,97 +38,6 @@
     return entries;
 }
 
-<<<<<<< HEAD
-=======
-/*
- * Returns x, y, width, hight of focused display
- * */
-std::vector<int> display_geometry(std::string wm, MainWindow &window) {
-    std::vector<int> geo = {0, 0, 0, 0};
-    if (wm == "sway") {
-        try {
-            std::string jsonString = get_output("swaymsg -t get_outputs");
-            ns::json jsonObj = string_to_json(jsonString);
-            for (ns::json::iterator it = jsonObj.begin(); it != jsonObj.end(); ++it) {
-                int index = std::distance(jsonObj.begin(), it);
-                if (jsonObj[index].at("focused") == true) {
-                    geo[0] = jsonObj[index].at("rect").at("x");
-                    geo[1] = jsonObj[index].at("rect").at("y");
-                    geo[2] = jsonObj[index].at("rect").at("width");
-                    geo[3] = jsonObj[index].at("rect").at("height");
-                }
-            }
-        }
-        // For some reason the above fails if a display in multihead setup is (inactive) - turned off with
-        // the `output toggle` command. We need a fallback method.
-        catch (...) {
-            int retry = 0;
-            while (geo[2] == 0 || geo[3] == 0) {
-                Glib::RefPtr<Gdk::Screen> screen = window.get_screen();
-                int display_number = screen -> get_monitor_at_window(screen -> get_active_window());
-                Gdk::Rectangle rect;
-                screen -> get_monitor_geometry(display_number, rect);
-                geo[0] = rect.get_x();
-                geo[1] = rect.get_y();
-                geo[2] = rect.get_width();
-                geo[3] = rect.get_height();
-                retry++;
-                if (retry > 100) {
-                    std::cerr << "\nERROR: Failed checking display geometry\n\n";
-                    break;
-                }
-            }
-        }
-    } else {
-        // it's going to fail until the window is actually open, which takes some time
-        int retry = 0;
-        while (geo[2] == 0 || geo[3] == 0) {
-            Glib::RefPtr<Gdk::Screen> screen = window.get_screen();
-            int display_number = screen -> get_monitor_at_window(screen -> get_active_window());
-            Gdk::Rectangle rect;
-            screen -> get_monitor_geometry(display_number, rect);
-            geo[0] = rect.get_x();
-            geo[1] = rect.get_y();
-            geo[2] = rect.get_width();
-            geo[3] = rect.get_height();
-            retry++;
-            if (retry > 100) {
-                std::cerr << "\nERROR: Failed checking display geometry\n\n";
-                break;
-            }
-        }
-    }
-    return geo;
-}
-
-/*
- * Returns Gtk::Image out of the icon name of file path
- * */
-Gtk::Image* app_image(std::string icon) {
-    Glib::RefPtr<Gtk::IconTheme> icon_theme;
-    Glib::RefPtr<Gdk::Pixbuf> pixbuf;
-
-    icon_theme = Gtk::IconTheme::get_default();
-
-    if (icon.find_first_of("/") != 0) {
-        try {
-            pixbuf = icon_theme->load_icon(icon, image_size, Gtk::ICON_LOOKUP_FORCE_SIZE);
-        } catch (...) {
-            pixbuf = Gdk::Pixbuf::create_from_file(DATA_DIR_STR "/nwgbar/icon-missing.svg", image_size, image_size, true);
-        }
-    } else {
-        try {
-            pixbuf = Gdk::Pixbuf::create_from_file(icon, image_size, image_size, true);
-        } catch (...) {
-            pixbuf = Gdk::Pixbuf::create_from_file(DATA_DIR_STR "/nwgbar/icon-missing.svg", image_size, image_size, true);
-        }
-    }
-    auto image = Gtk::manage(new Gtk::Image(pixbuf));
-
-    return image;
-}
->>>>>>> d8890690
-
 void on_button_clicked(std::string cmd) {
     cmd = cmd + " &";
     const char *command = cmd.c_str();
