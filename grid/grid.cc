/*
 * GTK-based application grid
 * Copyright (c) 2020 Piotr Miller
 * e-mail: nwg.piotr@gmail.com
 * Website: http://nwg.pl
 * Project: https://github.com/nwg-piotr/nwg-launchers
 * License: GPL3
 * */

#include <sys/time.h>
#include <unistd.h>

#include "nwg_tools.h"
#include "nwg_classes.h"
#include "on_event.h"
#include "grid.h"

bool pins = false;              // whether to display pinned
double opacity = 0.9;           // overlay window opacity
std::string wm {""};            // detected or forced window manager name

int num_col = 6;                // number of grid columns
int image_size = 72;            // button image size in pixels
Gtk::Label *description;

std::string pinned_file {};
std::vector<std::string> pinned;    // list of commands of pinned icons
ns::json cache;
std::string cache_file {};

int main(int argc, char *argv[]) {
    bool favs (false);              // whether to display favourites
    std::string custom_css_file {"style.css"};

    struct timeval tp;
    gettimeofday(&tp, NULL);
    long int start_ms = tp.tv_sec * 1000 + tp.tv_usec / 1000;
    
    pid_t pid = getpid();
    std::string mypid = std::to_string(pid);
    
    std::string pid_file = "/var/run/user/" + std::to_string(getuid()) + "/nwggrid.pid";
    
    int saved_pid {};
    if (std::ifstream(pid_file)) {
        try {
            saved_pid = std::stoi(read_file_to_string(pid_file));
            if (kill(saved_pid, 0) != -1) {  // found running instance!
                kill(saved_pid, 9);
                save_string_to_file(mypid, pid_file);
                std::exit(0);
            }
        } catch (...) {
            std::cout << "\nError reading pid file\n\n";
        }
    }
    save_string_to_file(mypid, pid_file);

    std::string lang ("");

    InputParser input(argc, argv);
    if(input.cmdOptionExists("-h")){
        std::cout << "GTK application grid: nwggrid " VERSION_STR " (c) Piotr Miller 2020 & Contributors \n\n";

        std::cout << "Options:\n";
        std::cout << "-h            show this help message and exit\n";
        std::cout << "-f            display favourites (most used entries)\n";
        std::cout << "-p            display pinned entries \n";
        std::cout << "-o <opacity>  background opacity (0.0 - 1.0, default 0.9)\n";
        std::cout << "-n <col>      number of grid columns (default: 6)\n";
        std::cout << "-s <size>     button image size (default: 72)\n";
        std::cout << "-c <name>     css file name (default: style.css)\n";
        std::cout << "-l <ln>       force use of <ln> language\n";
        std::cout << "-wm <wmname>  window manager name (if can not be detected)\n";
        std::exit(0);
    }
    if (input.cmdOptionExists("-f")){
        favs = true;
    }
    if (input.cmdOptionExists("-p")){
        pins = true;
    }
    const std::string &forced_lang = input.getCmdOption("-l");
    if (!forced_lang.empty()){
        lang = forced_lang;
    }
    const std::string &cols = input.getCmdOption("-n");
    if (!cols.empty()) {
        try {
            int n_c = std::stoi(cols);
            if (n_c > 0 && n_c < 100) {
                num_col = n_c;
            } else {
                std::cout << "\nERROR: Columns must be in range 1 - 99\n\n";
            }
        } catch (...) {
            std::cout << "\nERROR: Invalid number of columns\n\n";
        }
    }

    const std::string &css_name = input.getCmdOption("-c");
    if (!css_name.empty()){
        custom_css_file = css_name;
    }
    
    const std::string &wm_name = input.getCmdOption("-wm");
    if (!wm_name.empty()){
        wm = wm_name;
    }

    const std::string &opa = input.getCmdOption("-o");
    if (!opa.empty()){
        try {
            double o = std::stod(opa);
            if (o >= 0.0d && o <= 1.0d) {
                opacity = o;
            } else {
                std::cout << "\nERROR: Opacity must be in range 0.0 to 1.0\n\n";
            }
        } catch (...) {
            std::cout << "\nERROR: Invalid opacity value\n\n";
        }
    }

    const std::string &i_size = input.getCmdOption("-s");
    if (!i_size.empty()){
        try {
            int i_s = std::stoi(i_size);
            if (i_s >= 16 && i_s <= 256) {
                image_size = i_s;
            } else {
                std::cout << "\nERROR: Size must be in range 16 - 256\n\n";
            }
        } catch (...) {
            std::cout << "\nERROR: Invalid image size\n\n";
        }
    }

    if (favs) {
        cache_file = get_cache_path();
        try {
            cache = get_cache(cache_file);
        }  catch (...) {
            std::cout << "Cache file not found, creating...\n";
            save_json(cache, cache_file);
        }
        if (cache.size() > 0) {
            std::cout << cache.size() << " cache entries loaded\n";
        } else {
            std::cout << "No cached favourites found\n";
            favs = false;   // ignore -f argument from now on
        }
    }
    
    if (pins) {
<<<<<<< HEAD
        pinned_file = get_pinned_path();
        pinned = get_pinned(pinned_file);
        if (pinned.size() > 0) {
            std::cout << pinned.size() << " pinned entries loaded\n";
        } else {
            std::cout << "No pinned entries found\n";
            pins = false;   // ignore -p argument from now on
        }
    }
=======
		pinned_file = get_pinned_path();
		pinned = get_pinned(pinned_file);
		if (pinned.size() > 0) {
			std::cout << pinned.size() << " pinned entries loaded\n";
		} else {
			std::cout << "No pinned entries found\n";
		}
	}
>>>>>>> 8da7b790

    std::string config_dir = get_config_dir("nwggrid");
    if (!fs::is_directory(config_dir)) {
        std::cout << "Config dir not found, creating...\n";
        fs::create_directories(config_dir);
    }

    // default and custom style sheet
    std::string default_css_file = config_dir + "/style.css";
    // css file to be used
    std::string css_file = config_dir + "/" + custom_css_file;
    // copy default file if not found
    if (!fs::exists(default_css_file)) {
        try {
            fs::copy_file(DATA_DIR_STR "/nwggrid/style.css", default_css_file, fs::copy_options::overwrite_existing);
        } catch (...) {
            std::cout << "Failed copying default style.css\n";
        }
    }

    // This will be read-only, to find n most clicked items (n = number of grid columns)
    std::vector<CacheEntry> favourites {};
    if (cache.size() > 0) {
        int n = 0;
        (int)cache.size() >= num_col ? n = num_col : n = (int)cache.size();
        favourites = get_favourites(cache, n);
    }

    /* get current WM name if not forced */
    if (wm.empty()) {
        wm = detect_wm();
    }
    std::cout << "WM: " << wm << "\n";

    /* get lang (2 chars long string) if not yet forced */
    if (lang.length() != 2) {
        lang = get_locale();
    }
    std::cout << "Locale: " << lang << "\n";

    /* get all applications dirs */
    std::vector<std::string> app_dirs = get_app_dirs();

    /* get a list of paths to all *.desktop entries */
    std::vector<std::string> entries = list_entries(app_dirs);
    std::cout << entries.size() << " .desktop entries found\n";

    /* create the vector of DesktopEntry structs */
    std::vector<DesktopEntry> desktop_entries {};
    for (std::string entry : entries) {
        // string path -> vector<string> {name, exec, icon, comment}
        std::vector<std::string> e = desktop_entry(entry, lang);
        struct DesktopEntry de = {e[0], e[1], e[2], e[3]};

        // only add if 'name' and 'exec' not empty
        if (!e[0].empty() && !e[1].empty()) {
            // avoid adding duplicates
            bool found = false;
            for (DesktopEntry entry : desktop_entries) {
                if (entry.name == de.name && entry.exec == de.exec) {
                    found = true;
                }
            }
            if (!found) {
                desktop_entries.push_back(de);
            }
        }
    }

    /* sort above by the 'name' field */
    sort(desktop_entries.begin(), desktop_entries.end(), [](const DesktopEntry& lhs, const DesktopEntry& rhs) {
        return lhs.name < rhs.name;
    });

    /* turn off borders, enable floating on sway */
    if (wm == "sway") {
        std::string cmd = "swaymsg for_window [title=\"~nwggrid*\"] floating enable";
        const char *command = cmd.c_str();
        std::system(command);
        cmd = "swaymsg for_window [title=\"~nwggrid*\"] border none";
        command = cmd.c_str();
        std::system(command);
    }

    Gtk::Main kit(argc, argv);

    GtkCssProvider* provider = gtk_css_provider_new();
    GdkDisplay* display = gdk_display_get_default();
    GdkScreen* screen = gdk_display_get_default_screen(display);
    gtk_style_context_add_provider_for_screen(screen, GTK_STYLE_PROVIDER(provider), GTK_STYLE_PROVIDER_PRIORITY_USER);
    if (std::ifstream(custom_css_file)) {
        gtk_css_provider_load_from_path(provider, custom_css_file.c_str(), NULL);
        std::cout << "Using " << custom_css_file << std::endl;
    } else {
        gtk_css_provider_load_from_path(provider, default_css_file.c_str(), NULL);
        std::cout << default_css_file << std::endl;
    }
    g_object_unref(provider);

    MainWindow window;
    window.show();

    window.signal_button_press_event().connect(sigc::ptr_fun(&on_window_clicked));

    /* Detect focused display geometry: {x, y, width, height} */
    std::vector<int> geometry = display_geometry(wm, window);
    std::cout << "Focused display: " << geometry[0] << ", " << geometry[1] << ", " << geometry[2] << ", "
    << geometry[3] << '\n';

    int x = geometry[0];
    int y = geometry[1];
    int w = geometry[2];
    int h = geometry[3];

    if (wm == "sway" || wm == "i3" || wm == "openbox") {
        window.resize(w, h);
        window.move(x, y);
    }

    Gtk::Box outer_box(Gtk::ORIENTATION_VERTICAL);
    outer_box.set_spacing(15);

    // hbox for searchbox
    Gtk::HBox hbox_header;

    hbox_header.pack_start(window.searchbox, Gtk::PACK_EXPAND_PADDING);

    outer_box.pack_start(hbox_header, Gtk::PACK_SHRINK, Gtk::PACK_EXPAND_PADDING);

    Gtk::ScrolledWindow scrolled_window;
    scrolled_window.set_propagate_natural_height(true);
    scrolled_window.set_policy(Gtk::POLICY_AUTOMATIC, Gtk::POLICY_ALWAYS);

    /* Create buttons for all desktop entries */
    for(auto it = desktop_entries.begin(); it != desktop_entries.end(); it++) {
        if (std::find(pinned.begin(), pinned.end(), it -> exec) == pinned.end()) {
			Gtk::Image* image = app_image(it -> icon);
			AppBox *ab = new AppBox(it -> name, it -> exec, it -> comment);
			ab -> set_image_position(Gtk::POS_TOP);
			ab -> set_image(*image);
			ab -> signal_clicked().connect(sigc::bind<std::string>(sigc::ptr_fun(&on_button_clicked), it -> exec));
			ab -> signal_enter_notify_event().connect(sigc::bind<std::string>(sigc::ptr_fun(&on_button_entered), it -> comment));
			ab -> signal_focus_in_event().connect(sigc::bind<std::string>(sigc::ptr_fun(&on_button_focused), it -> comment));
			ab -> signal_button_press_event().connect(sigc::bind<std::string>(sigc::ptr_fun(&on_grid_button_press), it -> exec));
			window.all_boxes.push_back(ab);
		}
    }
    window.label_desc.set_text(std::to_string(window.all_boxes.size()));

    /* Create buttons for favourites */
    if (favs && favourites.size() > 0) {
        for (CacheEntry entry : favourites) {
            for(auto it = desktop_entries.begin(); it != desktop_entries.end(); it++) {
                if (it -> exec == entry.exec) {
                    Gtk::Image* image = app_image(it -> icon);
                    AppBox *ab = new AppBox(it -> name, it -> exec, it -> comment);
                    ab -> set_image_position(Gtk::POS_TOP);
                    ab -> set_image(*image);
                    ab -> signal_clicked().connect(sigc::bind<std::string>(sigc::ptr_fun(&on_button_clicked), it -> exec));
                    ab -> signal_enter_notify_event().connect(sigc::bind<std::string>(sigc::ptr_fun(&on_button_entered), it -> comment));
                    ab -> signal_focus_in_event().connect(sigc::bind<std::string>(sigc::ptr_fun(&on_button_focused), it -> comment));
                    ab -> signal_button_press_event().connect(sigc::bind<std::string>(sigc::ptr_fun(&on_grid_button_press), it -> exec));

                    // avoid adding twice the same exec w/ another name
                    bool already_added {false};
                    for (AppBox *app_box : window.fav_boxes) {
                        if (app_box -> exec == it -> exec) {
                            already_added = true;
                        }
                    }
                    if (!already_added) {
                        window.fav_boxes.push_back(ab);
                    }
                }
            }
        }
    }
    
    /* Create buttons for pinned entries */
    if (pins && pinned.size() > 0) {
		for(auto it = desktop_entries.begin(); it != desktop_entries.end(); it++) {
			if (std::find(pinned.begin(), pinned.end(), it -> exec) != pinned.end()) {
				Gtk::Image* image = app_image(it -> icon);
				AppBox *ab = new AppBox(it -> name, it -> exec, it -> comment);
				ab -> set_image_position(Gtk::POS_TOP);
				ab -> set_image(*image);
				ab -> signal_clicked().connect(sigc::bind<std::string>(sigc::ptr_fun(&on_button_clicked), it -> exec));
				ab -> signal_enter_notify_event().connect(sigc::bind<std::string>(sigc::ptr_fun(&on_button_entered), it -> comment));
				ab -> signal_focus_in_event().connect(sigc::bind<std::string>(sigc::ptr_fun(&on_button_focused), it -> comment));
				ab -> signal_button_press_event().connect(sigc::bind<std::string>(sigc::ptr_fun(&on_pinned_button_press), it -> exec));
				window.pinned_boxes.push_back(ab);
			}
		}
	}

    int column = 0;
    int row = 0;
    if (pins && pinned.size() > 0) {
        for (AppBox *box : window.pinned_boxes) {
            window.pinned_grid.attach(*box, column, row, 1, 1);
            if (column < num_col - 1) {
                column++;
            } else {
                column = 0;
                row++;
            }
        }
    }
    
    column = 0;
    row = 0;
    if (favs && favourites.size() > 0) {
        for (AppBox *box : window.fav_boxes) {
            window.favs_grid.attach(*box, column, row, 1, 1);
            if (column < num_col - 1) {
                column++;
            } else {
                column = 0;
                row++;
            }
        }
    }

    column = 0;
    row = 0;
    for (AppBox *box : window.all_boxes) {
        window.apps_grid.attach(*box, column, row, 1, 1);
        if (column < num_col - 1) {
            column++;
        } else {
            column = 0;
            row++;
        }
    }

    Gtk::VBox inner_vbox;

    Gtk::HBox pinned_hbox;
    pinned_hbox.pack_start(window.pinned_grid, true, false, 0);
    inner_vbox.pack_start(pinned_hbox, false, false, 5);
    if (pins && pinned.size() > 0) {
        inner_vbox.pack_start(window.separator1, false, true, 0);
    }
    
    Gtk::HBox favs_hbox;
    favs_hbox.pack_start(window.favs_grid, true, false, 0);
    inner_vbox.pack_start(favs_hbox, false, false, 5);
    if (favs && favourites.size() > 0) {
        inner_vbox.pack_start(window.separator, false, true, 0);
    }

    Gtk::HBox apps_hbox;
    apps_hbox.pack_start(window.apps_grid, Gtk::PACK_EXPAND_PADDING);
    inner_vbox.pack_start(apps_hbox, true, true, 0);

    scrolled_window.add(inner_vbox);

    outer_box.pack_start(scrolled_window, Gtk::PACK_EXPAND_WIDGET);
    scrolled_window.show_all_children();

    outer_box.pack_start(window.label_desc, Gtk::PACK_SHRINK);

    window.add(outer_box);
    window.show_all_children();

    // Set keyboard focus to the first visible button
    if (favs && favourites.size() > 0) {
        auto* first = window.favs_grid.get_child_at(0, 0);
        if (first) {
            first -> set_property("has_focus", true);
        }
    } else if (pins && pinned.size() > 0) {
        auto* first = window.pinned_grid.get_child_at(0, 0);
        if (first) {
            first -> set_property("has_focus", true);
        }
    } else {
        auto* first = window.apps_grid.get_child_at(0, 0);
        if (first) {
            first -> set_property("has_focus", true);
        }
    }

    gettimeofday(&tp, NULL);
    long int end_ms = tp.tv_sec * 1000 + tp.tv_usec / 1000;

    std::cout << "Time: " << end_ms - start_ms << std::endl;

    Gtk::Main::run(window);

    return 0;
}<|MERGE_RESOLUTION|>--- conflicted
+++ resolved
@@ -153,26 +153,14 @@
     }
     
     if (pins) {
-<<<<<<< HEAD
         pinned_file = get_pinned_path();
         pinned = get_pinned(pinned_file);
         if (pinned.size() > 0) {
-            std::cout << pinned.size() << " pinned entries loaded\n";
+          std::cout << pinned.size() << " pinned entries loaded\n";
         } else {
-            std::cout << "No pinned entries found\n";
-            pins = false;   // ignore -p argument from now on
-        }
-    }
-=======
-		pinned_file = get_pinned_path();
-		pinned = get_pinned(pinned_file);
-		if (pinned.size() > 0) {
-			std::cout << pinned.size() << " pinned entries loaded\n";
-		} else {
-			std::cout << "No pinned entries found\n";
-		}
-	}
->>>>>>> 8da7b790
+          std::cout << "No pinned entries found\n";
+        }
+	  }
 
     std::string config_dir = get_config_dir("nwggrid");
     if (!fs::is_directory(config_dir)) {
