/*
 * GTK-based application grid
 * Copyright (c) 2020 Piotr Miller
 * e-mail: nwg.piotr@gmail.com
 * Website: http://nwg.pl
 * Project: https://github.com/nwg-piotr/nwg-launchers
 * License: GPL3
 * */

#include <sys/time.h>
#include <unistd.h>

#include <charconv>

#include "nwg_tools.h"
#include "nwg_classes.h"
#include "on_event.h"
#include "grid.h"

bool pins = false;              // whether to display pinned
bool favs = false;              // whether to display favorites
RGBA background = {0.0, 0.0, 0.0, 0.9};
std::string wm {""};            // detected or forced window manager name

int num_col = 6;                // number of grid columns

std::string pinned_file {};
std::vector<std::string> pinned;    // list of commands of pinned icons
ns::json cache;
std::string cache_file {};

const char* const HELP_MESSAGE =
"GTK application grid: nwggrid " VERSION_STR " (c) Piotr Miller 2020 & Contributors \n\n\
\
Options:\n\
-h               show this help message and exit\n\
-f               display favourites (most used entries)\n\
-p               display pinned entries \n\
-o <opacity>     default (black) background opacity (0.0 - 1.0, default 0.9)\n\
-b <background>  background colour in RRGGBB or RRGGBBAA format (RRGGBBAA alpha overrides <opacity>)\n\
-n <col>         number of grid columns (default: 6)\n\
-s <size>        button image size (default: 72)\n\
-c <name>        css file name (default: style.css)\n\
-l <ln>          force use of <ln> language\n\
-wm <wmname>     window manager name (if can not be detected)\n";

int main(int argc, char *argv[]) {
    std::string custom_css_file {"style.css"};

    struct timeval tp;
    gettimeofday(&tp, NULL);
    long int start_ms = tp.tv_sec * 1000 + tp.tv_usec / 1000;

    create_pid_file_or_kill_pid("nwggrid");

    std::string lang ("");

    InputParser input(argc, argv);
    if (input.cmdOptionExists("-h")){
        std::cout << HELP_MESSAGE;
        std::exit(0);
    }
    if (input.cmdOptionExists("-f")){
        favs = true;
    }
    if (input.cmdOptionExists("-p")){
        pins = true;
    }
    auto forced_lang = input.getCmdOption("-l");
    if (!forced_lang.empty()){
        lang = forced_lang;
    }
    auto cols = input.getCmdOption("-n");
    if (!cols.empty()) {
        int n_c;
        auto [p, ec] = std::from_chars(cols.data(), cols.data() + cols.size(), n_c);
        if (ec == std::errc()) {
            if (n_c > 0 && n_c < 100) {
                num_col = n_c;
            } else {
                std::cerr << "\nERROR: Columns must be in range 1 - 99\n\n";
            }
        } else {
            std::cerr << "\nERROR: Invalid number of columns\n\n";
        }
    }

    auto css_name = input.getCmdOption("-c");
    if (!css_name.empty()){
        custom_css_file = css_name;
    }

    auto wm_name = input.getCmdOption("-wm");
    if (!wm_name.empty()){
        wm = wm_name;
    }

    auto opa = input.getCmdOption("-o");
    if (!opa.empty()) {
        try {
            auto o = std::stod(std::string{opa});
            if (o >= 0.0 && o <= 1.0) {
                background.alpha = o;
            } else {
                std::cerr << "\nERROR: Opacity must be in range 0.0 to 1.0\n\n";
            }
        } catch(...) {
            std::cerr << "\nERROR: Invalid opacity value\n\n";
        }
    }

    std::string_view bcg = input.getCmdOption("-b");
    if (!bcg.empty()) {
        set_background(bcg);
    }

    auto i_size = input.getCmdOption("-s");
    if (!i_size.empty()){
        int i_s;
        auto [p, ec] = std::from_chars(i_size.data(), i_size.data() + i_size.size(), i_s);
        if (ec == std::errc()) {
            if (i_s >= 16 && i_s <= 256) {
                image_size = i_s;
            } else {
                std::cerr << "\nERROR: Size must be in range 16 - 256\n\n";
            }
        } else {
            std::cerr << "\nERROR: Invalid image size\n\n";
        }
    }

    /* get current WM name if not forced */
    if (wm.empty()) {
        wm = detect_wm();
    }
    std::cout << "WM: " << wm << "\n";

    /* get lang if not yet forced */
    if (lang.empty()) {
        lang = get_locale();
    }
    std::cout << "Locale: " << lang << "\n";

    if (favs) {
        cache_file = get_cache_path();
        try {
            cache = get_cache(cache_file);
        }  catch (...) {
            std::cout << "Cache file not found, creating...\n";
            save_json(cache, cache_file);
        }
        if (cache.size() > 0) {
            std::cout << cache.size() << " cache entries loaded\n";
        } else {
            std::cout << "No cached favourites found\n";
        }
    }

    if (pins) {
        pinned_file = get_pinned_path();
        pinned = get_pinned(pinned_file);
        if (pinned.size() > 0) {
          std::cout << pinned.size() << " pinned entries loaded\n";
        } else {
          std::cout << "No pinned entries found\n";
        }
    }

    std::string config_dir = get_config_dir("nwggrid");
    if (!fs::is_directory(config_dir)) {
        std::cout << "Config dir not found, creating...\n";
        fs::create_directories(config_dir);
    }

    // default and custom style sheet
    std::string default_css_file = config_dir + "/style.css";
    // css file to be used
    std::string css_file = config_dir + "/" + custom_css_file;
    // copy default file if not found
    if (!fs::exists(default_css_file)) {
        try {
            fs::copy_file(DATA_DIR_STR "/nwggrid/style.css", default_css_file, fs::copy_options::overwrite_existing);
        } catch (...) {
            std::cerr << "Failed copying default style.css\n";
        }
    }

    // This will be read-only, to find n most clicked items (n = number of grid columns)
    std::vector<CacheEntry> favourites {};
    if (cache.size() > 0) {
        auto n = cache.size() >= static_cast<std::size_t>(num_col) ? num_col : cache.size();
        favourites = get_favourites(std::move(cache), n); // TODO: compact favs on exit
    }

    /* get all applications dirs */
    auto dirs = get_app_dirs();

    gettimeofday(&tp, NULL);
    long int commons_ms  = tp.tv_sec * 1000 + tp.tv_usec / 1000;

    /* TODO: Provide meaningful explanation */
    std::unordered_map<std::string, std::size_t> desktop_ids;
    std::vector<std::optional<DesktopEntry>>     desktop_entries;
    std::vector<Stats>                           stats;
    std::vector<Gtk::Image*>                     images;

    auto desktop_id = [](auto& path) {
        return path.string(); // actual desktop_id requires '/' to be replaced with '-'
    };

    for (auto& dir : dirs) {
        std::error_code ec;
        auto dir_iter = fs::directory_iterator(dir, ec);
        for (auto& entry : dir_iter) {
            if (ec) {
                std::cerr << ec.message() << '\n';
                ec.clear();
                continue;
            }
            if (!entry.is_regular_file()) {
                continue;
            }
            auto& path = entry.path();
            auto&& rel_path = path.lexically_relative(dir);
            auto&& id = desktop_id(rel_path);
            if (auto result = desktop_ids.find(id); result == desktop_ids.end()) {
                auto pos = desktop_ids.size();
                desktop_ids.emplace_hint(result, id, pos);
                desktop_entries.emplace_back(desktop_entry(path, lang));
                stats.emplace_back(0, Stats::Common, Stats::Unpinned);
                images.emplace_back(nullptr);
            }
        }
    }

<<<<<<< HEAD
    for (auto& pin : pinned) {
        if (auto result = desktop_ids.find(pin); result != desktop_ids.end()) {
            stats[result->second].pinned = Stats::Pinned;
        }
    }
    for (auto& [fav, clicks] : favourites) {
        if (auto result = desktop_ids.find(fav); result != desktop_ids.end()) {
            stats[result->second].clicks   = clicks;
            stats[result->second].favorite = Stats::Favorite;
=======
    /* get all applications dirs */
    auto app_dirs = get_app_dirs();

    /* get a list of paths to all *.desktop entries */
    auto entries = list_entries(app_dirs);
    std::cout << entries.size() << " .desktop entries found, ";

    /* create the vector of DesktopEntry structs */
    std::vector<DesktopEntry> desktop_entries {};
    std::size_t hidden = 0;
    for (auto& entry_ : entries) {
        // string path -> DesktopEntry
        auto maybe_entry = desktop_entry(std::move(entry_), lang);
        // We need hidden desktop entries!
        //if (!maybe_entry) {
        //    hidden++;
        //     continue; // the entry is NoDisplay, discard it and continue
        //}
        auto& entry = *maybe_entry;
        if (entry.no_display) {
            hidden++;
        }

        // only add if 'name' and 'exec' not empty
        if (!entry.name.empty() && !entry.exec.empty()) {
            // avoid adding duplicates
            bool found = false;
            for (auto& e: desktop_entries) {
                // Checking the mime_type field should resolve #89
                if (entry.name == e.name && entry.exec == e.exec && entry.mime_type == e.mime_type) {
                    found = true;
                }
            }
            if (!found) {
                desktop_entries.emplace_back(std::move(entry));
            }
>>>>>>> 4a181e39
        }
    }

    gettimeofday(&tp, NULL);
    long int bs_ms  = tp.tv_sec * 1000 + tp.tv_usec / 1000;

    auto app = Gtk::Application::create();

    auto provider = Gtk::CssProvider::create();
    auto display = Gdk::Display::get_default();
    auto screen = display->get_default_screen();
    if (!provider || !display || !screen) {
        std::cerr << "ERROR: Failed to initialize GTK\n";
        return EXIT_FAILURE;
    }
    Gtk::StyleContext::add_provider_for_screen(screen, provider, GTK_STYLE_PROVIDER_PRIORITY_USER);
    auto icon_theme = Gtk::IconTheme::get_for_screen(screen);
    if (!icon_theme) {
        std::cerr << "ERROR: Failed to load icon theme\n";
    }
    auto& icon_theme_ref = *icon_theme.get();
    icon_theme_ref.add_resource_path(DATA_DIR_STR "/icon-missing.svg");

    if (std::filesystem::is_regular_file(css_file)) {
        provider->load_from_path(css_file);
        std::cout << "Using " << css_file << '\n';
    } else {
        provider->load_from_path(default_css_file);
        std::cout << "Using " << default_css_file << '\n';
    }

    MainWindow window;

    window.show();

    /* Detect focused display geometry: {x, y, width, height} */
    auto geometry = display_geometry(wm, display, window.get_window());
    std::cout << "Focused display: " << geometry.x << ", " << geometry.y << ", " << geometry.width << ", "
    << geometry.height << '\n';

    int x = geometry.x;
    int y = geometry.y;
    int w = geometry.width;
    int h = geometry.height;

    /* turn off borders, enable floating on sway */
    if (wm == "sway") { // TODO: Use sway-ipc
        auto* cmd = "swaymsg for_window [title=\"~nwggrid*\"] floating enable";
        std::system(cmd);
        cmd = "swaymsg for_window [title=\"~nwggrid*\"] floating enable";
    }

    if (wm == "sway" || wm == "i3" || wm == "openbox") {
        window.resize(w, h);
        window.move(x, y);
    }

    gettimeofday(&tp, NULL);
    long int images_ms  = tp.tv_sec * 1000 + tp.tv_usec / 1000;

<<<<<<< HEAD
    // The most expensive part
    for (std::size_t i = 0; i < desktop_entries.size(); i++) {
        if (desktop_entries[i]) {
            images[i] = app_image(icon_theme_ref, desktop_entries[i]->icon);
        }
    }

    window.set_table(&desktop_entries, &stats);

    gettimeofday(&tp, NULL);
    long int boxes_ms = tp.tv_sec * 1000 + tp.tv_usec / 1000;

    for (auto& [desktop_id, pos] : desktop_ids) {
        auto& entry_ = desktop_entries[pos];
        if (entry_) {
            auto& entry = *entry_;
            auto& ab = window.emplace_box(std::move(entry.name),
                                          std::move(entry.comment),
                                          desktop_id,
                                          pos);
            ab.set_image_position(Gtk::POS_TOP);
            ab.set_image(*images[pos]);
        }
    }
    
    gettimeofday(&tp, NULL);
    long int grids_ms = tp.tv_sec * 1000 + tp.tv_usec / 1000;
=======
    /* Create buttons for favourites */
    for (auto& entry : favourites) {
        for (auto& de : desktop_entries) {
            if (entry.exec == de.exec) {
                auto already_added = window.has_fav_with_exec(entry.exec);
                if (already_added) {
                    continue;
                }

                auto& ab = window.emplace_box(std::move(de.name),
                                              std::move(de.exec),
                                              std::move(de.comment),
                                              GridBox::Favorite,
                                              GridBox::Unpinned);

                Gtk::Image* image = app_image(icon_theme_ref, de.icon);
                ab.set_image_position(Gtk::POS_TOP);
                ab.set_image(*image);
            }
        }
    }

    /* Create buttons for the rest of entries */
    for (auto& entry : desktop_entries) {
        // if it's empty, it was probably moved from during the previous steps
        // there should be some better way, but it works
        if (!entry.exec.empty() && !entry.no_display) {
             auto& ab = window.emplace_box(std::move(entry.name),
                                           std::move(entry.exec),
                                           std::move(entry.comment),
                                           GridBox::Common,
                                           GridBox::Unpinned);
             Gtk::Image* image = app_image(icon_theme_ref, entry.icon);
             ab.set_image_position(Gtk::POS_TOP);
             ab.set_image(*image);
        }
    }

>>>>>>> 4a181e39

    window.build_grids();

    gettimeofday(&tp, NULL);
    long int end_ms = tp.tv_sec * 1000 + tp.tv_usec / 1000;

    auto format = [&cout=std::cout](auto&& title, auto from, auto to) {
        cout << title << to - from << "ms\n";
    };
    format("Total: ", start_ms, end_ms);
    format("\tgrids:   ", grids_ms, end_ms);
    format("\tboxes:   ", boxes_ms, grids_ms);
    format("\timages:  ", images_ms, boxes_ms);
    format("\tbs:      ", bs_ms, images_ms);
    format("\tcommons: ", commons_ms, bs_ms);

    return app->run(window);
}<|MERGE_RESOLUTION|>--- conflicted
+++ resolved
@@ -19,10 +19,9 @@
 
 bool pins = false;              // whether to display pinned
 bool favs = false;              // whether to display favorites
+std::string wm {""};            // detected or forced window manager name
+std::size_t num_col = 6;        // number of grid columns
 RGBA background = {0.0, 0.0, 0.0, 0.9};
-std::string wm {""};            // detected or forced window manager name
-
-int num_col = 6;                // number of grid columns
 
 std::string pinned_file {};
 std::vector<std::string> pinned;    // list of commands of pinned icons
@@ -186,9 +185,9 @@
     }
 
     // This will be read-only, to find n most clicked items (n = number of grid columns)
-    std::vector<CacheEntry> favourites {};
+    std::vector<CacheEntry> favourites;
     if (cache.size() > 0) {
-        auto n = cache.size() >= static_cast<std::size_t>(num_col) ? num_col : cache.size();
+        auto n = std::min(num_col, cache.size());
         favourites = get_favourites(std::move(cache), n); // TODO: compact favs on exit
     }
 
@@ -199,10 +198,12 @@
     long int commons_ms  = tp.tv_sec * 1000 + tp.tv_usec / 1000;
 
     /* TODO: Provide meaningful explanation */
-    std::unordered_map<std::string, std::size_t> desktop_ids;
-    std::vector<std::optional<DesktopEntry>>     desktop_entries;
-    std::vector<Stats>                           stats;
-    std::vector<Gtk::Image*>                     images;
+    std::unordered_map<std::string, std::optional<std::size_t>> desktop_ids;
+
+    std::vector<DesktopEntry> desktop_entries;
+    std::vector<std::string>  execs;
+    std::vector<Stats>        stats;
+    std::vector<Gtk::Image*>  images;
 
     auto desktop_id = [](auto& path) {
         return path.string(); // actual desktop_id requires '/' to be replaced with '-'
@@ -224,63 +225,27 @@
             auto&& rel_path = path.lexically_relative(dir);
             auto&& id = desktop_id(rel_path);
             if (auto result = desktop_ids.find(id); result == desktop_ids.end()) {
-                auto pos = desktop_ids.size();
-                desktop_ids.emplace_hint(result, id, pos);
-                desktop_entries.emplace_back(desktop_entry(path, lang));
-                stats.emplace_back(0, Stats::Common, Stats::Unpinned);
-                images.emplace_back(nullptr);
-            }
-        }
-    }
-
-<<<<<<< HEAD
+                auto& [_id, pos] = *desktop_ids.emplace_hint(result, id, std::nullopt);
+                if (auto entry = desktop_entry(path, lang)) {
+                    pos = execs.size();
+                    execs.emplace_back(entry->exec);
+                    desktop_entries.emplace_back(std::move(*entry));
+                    stats.emplace_back(0, Stats::Common, Stats::Unpinned);
+                    images.emplace_back(nullptr);
+                }
+            }
+        }
+    }
+
     for (auto& pin : pinned) {
-        if (auto result = desktop_ids.find(pin); result != desktop_ids.end()) {
-            stats[result->second].pinned = Stats::Pinned;
+        if (auto result = desktop_ids.find(pin); result != desktop_ids.end() && result->second) {
+            stats[*result->second].pinned = Stats::Pinned;
         }
     }
     for (auto& [fav, clicks] : favourites) {
-        if (auto result = desktop_ids.find(fav); result != desktop_ids.end()) {
-            stats[result->second].clicks   = clicks;
-            stats[result->second].favorite = Stats::Favorite;
-=======
-    /* get all applications dirs */
-    auto app_dirs = get_app_dirs();
-
-    /* get a list of paths to all *.desktop entries */
-    auto entries = list_entries(app_dirs);
-    std::cout << entries.size() << " .desktop entries found, ";
-
-    /* create the vector of DesktopEntry structs */
-    std::vector<DesktopEntry> desktop_entries {};
-    std::size_t hidden = 0;
-    for (auto& entry_ : entries) {
-        // string path -> DesktopEntry
-        auto maybe_entry = desktop_entry(std::move(entry_), lang);
-        // We need hidden desktop entries!
-        //if (!maybe_entry) {
-        //    hidden++;
-        //     continue; // the entry is NoDisplay, discard it and continue
-        //}
-        auto& entry = *maybe_entry;
-        if (entry.no_display) {
-            hidden++;
-        }
-
-        // only add if 'name' and 'exec' not empty
-        if (!entry.name.empty() && !entry.exec.empty()) {
-            // avoid adding duplicates
-            bool found = false;
-            for (auto& e: desktop_entries) {
-                // Checking the mime_type field should resolve #89
-                if (entry.name == e.name && entry.exec == e.exec && entry.mime_type == e.mime_type) {
-                    found = true;
-                }
-            }
-            if (!found) {
-                desktop_entries.emplace_back(std::move(entry));
-            }
->>>>>>> 4a181e39
+        if (auto result = desktop_ids.find(fav); result != desktop_ids.end() && result->second) {
+            stats[*result->second].clicks   = clicks;
+            stats[*result->second].favorite = Stats::Favorite;
         }
     }
 
@@ -312,7 +277,7 @@
         std::cout << "Using " << default_css_file << '\n';
     }
 
-    MainWindow window;
+    MainWindow window(execs, stats);
 
     window.show();
 
@@ -331,6 +296,7 @@
         auto* cmd = "swaymsg for_window [title=\"~nwggrid*\"] floating enable";
         std::system(cmd);
         cmd = "swaymsg for_window [title=\"~nwggrid*\"] floating enable";
+        std::system(cmd);
     }
 
     if (wm == "sway" || wm == "i3" || wm == "openbox") {
@@ -341,23 +307,17 @@
     gettimeofday(&tp, NULL);
     long int images_ms  = tp.tv_sec * 1000 + tp.tv_usec / 1000;
 
-<<<<<<< HEAD
     // The most expensive part
     for (std::size_t i = 0; i < desktop_entries.size(); i++) {
-        if (desktop_entries[i]) {
-            images[i] = app_image(icon_theme_ref, desktop_entries[i]->icon);
-        }
-    }
-
-    window.set_table(&desktop_entries, &stats);
+        images[i] = app_image(icon_theme_ref, desktop_entries[i].icon);
+    }
 
     gettimeofday(&tp, NULL);
     long int boxes_ms = tp.tv_sec * 1000 + tp.tv_usec / 1000;
 
-    for (auto& [desktop_id, pos] : desktop_ids) {
-        auto& entry_ = desktop_entries[pos];
-        if (entry_) {
-            auto& entry = *entry_;
+    for (auto& [desktop_id, pos_] : desktop_ids) {
+        if (auto pos = *pos_; pos_) {
+            auto& entry = desktop_entries[pos];
             auto& ab = window.emplace_box(std::move(entry.name),
                                           std::move(entry.comment),
                                           desktop_id,
@@ -369,46 +329,6 @@
     
     gettimeofday(&tp, NULL);
     long int grids_ms = tp.tv_sec * 1000 + tp.tv_usec / 1000;
-=======
-    /* Create buttons for favourites */
-    for (auto& entry : favourites) {
-        for (auto& de : desktop_entries) {
-            if (entry.exec == de.exec) {
-                auto already_added = window.has_fav_with_exec(entry.exec);
-                if (already_added) {
-                    continue;
-                }
-
-                auto& ab = window.emplace_box(std::move(de.name),
-                                              std::move(de.exec),
-                                              std::move(de.comment),
-                                              GridBox::Favorite,
-                                              GridBox::Unpinned);
-
-                Gtk::Image* image = app_image(icon_theme_ref, de.icon);
-                ab.set_image_position(Gtk::POS_TOP);
-                ab.set_image(*image);
-            }
-        }
-    }
-
-    /* Create buttons for the rest of entries */
-    for (auto& entry : desktop_entries) {
-        // if it's empty, it was probably moved from during the previous steps
-        // there should be some better way, but it works
-        if (!entry.exec.empty() && !entry.no_display) {
-             auto& ab = window.emplace_box(std::move(entry.name),
-                                           std::move(entry.exec),
-                                           std::move(entry.comment),
-                                           GridBox::Common,
-                                           GridBox::Unpinned);
-             Gtk::Image* image = app_image(icon_theme_ref, entry.icon);
-             ab.set_image_position(Gtk::POS_TOP);
-             ab.set_image(*image);
-        }
-    }
-
->>>>>>> 4a181e39
 
     window.build_grids();
 
